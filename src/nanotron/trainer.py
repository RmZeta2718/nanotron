--- conflicted
+++ resolved
@@ -85,12 +85,9 @@
     save,
     save_random_states,
 )
-<<<<<<< HEAD
 from nanotron.utils import init_method_normal, scaled_init_method_normal
 from nanotron.config import DatasetStage
-=======
 from nanotron.serialize.optimizer import load_optimizer
->>>>>>> 07caff19
 
 logger = logging.get_logger(__name__)
 
@@ -328,17 +325,6 @@
         if self.config.checkpoints.save_initial_state and self.init_checkpoint_path is None:
             self.save_checkpoint()
 
-<<<<<<< HEAD
-=======
-        if isinstance(dataloader_or_dls, tuple):
-            dataloader = dataloader_or_dls[0]
-        else:
-            dataloader = dataloader_or_dls
-        dataloader = sanity_check_dataloader(
-            dataloader=dataloader, parallel_context=self.parallel_context, config=self.config
-        )
-
->>>>>>> 07caff19
         self.pipeline_engine: PipelineEngine = self.config.parallelism.pp_engine
         self.pipeline_engine.nb_microbatches = self.n_micro_batches_per_batch
 
@@ -549,12 +535,8 @@
                     ]
                 )
 
-<<<<<<< HEAD
-            if wandb is not None and dist.get_rank(self.parallel_context.world_pg) == 0:
-=======
             # NOTE: only one rank writes to wandb
             if dist.get_rank(self.parallel_context.world_pg) == self.logger_ranks[0] and wandb is not None:
->>>>>>> 07caff19
                 wandb.log(
                     {
                         **{log_item.tag: log_item.scalar_value for log_item in log_entries},
